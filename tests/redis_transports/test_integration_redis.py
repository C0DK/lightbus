--- conflicted
+++ resolved
@@ -72,11 +72,6 @@
     await asyncio.sleep(0.1)
     await bus.my.dummy.my_event.fire_async(field="Hello! 😎")
     await asyncio.sleep(0.1)
-<<<<<<< HEAD
-
-    await bus.client.close_async()
-=======
->>>>>>> 7e627ea7
 
     assert len(received_messages) == 1
     assert received_messages[0].kwargs == {"field": "Hello! 😎"}
